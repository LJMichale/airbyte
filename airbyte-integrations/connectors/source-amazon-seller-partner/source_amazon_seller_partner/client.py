#
# MIT License
#
# Copyright (c) 2020 Airbyte
#
# Permission is hereby granted, free of charge, to any person obtaining a copy
# of this software and associated documentation files (the "Software"), to deal
# in the Software without restriction, including without limitation the rights
# to use, copy, modify, merge, publish, distribute, sublicense, and/or sell
# copies of the Software, and to permit persons to whom the Software is
# furnished to do so, subject to the following conditions:
#
# The above copyright notice and this permission notice shall be included in all
# copies or substantial portions of the Software.
#
# THE SOFTWARE IS PROVIDED "AS IS", WITHOUT WARRANTY OF ANY KIND, EXPRESS OR
# IMPLIED, INCLUDING BUT NOT LIMITED TO THE WARRANTIES OF MERCHANTABILITY,
# FITNESS FOR A PARTICULAR PURPOSE AND NONINFRINGEMENT. IN NO EVENT SHALL THE
# AUTHORS OR COPYRIGHT HOLDERS BE LIABLE FOR ANY CLAIM, DAMAGES OR OTHER
# LIABILITY, WHETHER IN AN ACTION OF CONTRACT, TORT OR OTHERWISE, ARISING FROM,
# OUT OF OR IN CONNECTION WITH THE SOFTWARE OR THE USE OR OTHER DEALINGS IN THE
# SOFTWARE.
#

import json
import pkgutil
import time
from datetime import date, datetime, timedelta
<<<<<<< HEAD
from typing import DefaultDict, Dict, Generator
=======
from typing import Any, Dict, Generator, MutableMapping, Tuple
>>>>>>> cb56180c

import dateutil
from airbyte_cdk.logger import AirbyteLogger
from airbyte_cdk.models import AirbyteMessage, AirbyteRecordMessage, AirbyteStateMessage, AirbyteStream, Type
<<<<<<< HEAD
=======
from dateutil import parser
>>>>>>> cb56180c
from dateutil.relativedelta import relativedelta

from .amazon import AmazonClient


class BaseClient:
    MAX_SLEEP_TIME = 512
    CONVERSION_WINDOW_DAYS = 14

    def __init__(
        self,
        refresh_token: str,
        lwa_app_id: str,
        lwa_client_secret: str,
        aws_secret_key: str,
        aws_access_key: str,
        role_arn: str,
        start_date: str,
        marketplace: str = "USA",
    ):
        self.credentials = dict(
            refresh_token=refresh_token,
            lwa_app_id=lwa_app_id,
            lwa_client_secret=lwa_client_secret,
            aws_secret_key=aws_secret_key,
            aws_access_key=aws_access_key,
            role_arn=role_arn,
        )
        self.start_date = start_date
        self._amazon_client = AmazonClient(credentials=self.credentials, marketplace=marketplace)

    def check_connection(self):
        updated_after = (datetime.utcnow() - timedelta(days=self.CONVERSION_WINDOW_DAYS)).isoformat()
        return self._amazon_client.fetch_orders(updated_after, 10, None)

    def get_streams(self):
        streams = []
        for entity in self._amazon_client.get_entities():
            raw_schema = json.loads(pkgutil.get_data(self.__class__.__module__.split(".")[0], f"schemas/{entity}.json"))
            streams.append(AirbyteStream.parse_obj(raw_schema))
        return streams

<<<<<<< HEAD
    def read_stream(self, logger: AirbyteLogger, stream_name: str, state: DefaultDict[str, any]) -> Generator[AirbyteMessage, None, None]:
=======
    def read_stream(
        self, logger: AirbyteLogger, stream_name: str, state: MutableMapping[str, Any]
    ) -> Generator[AirbyteMessage, None, None]:
>>>>>>> cb56180c
        cursor_field = self._amazon_client.get_cursor_for_stream(stream_name)
        cursor_value = self._get_cursor_or_none(state, stream_name, cursor_field) or self.start_date

        if cursor_value > date.today().isoformat():
            state[stream_name][cursor_field] = date.today().isoformat()
            yield self._state(state)
            return

        current_date = self._apply_conversion_window(cursor_value)

        logger.info(f"Started pulling data from {current_date}")
        HAS_NEXT = True
        NEXT_TOKEN = None
        PAGE = 1
        while HAS_NEXT:
            logger.info(f"Pulling for page: {PAGE}")
            response = self._amazon_client.fetch_orders(current_date, self._amazon_client.PAGECOUNT, NEXT_TOKEN)
            orders = response["Orders"]
            if "NextToken" in response:
                NEXT_TOKEN = response["NextToken"]
            HAS_NEXT = True if NEXT_TOKEN else False
            PAGE = PAGE + 1
            for order in orders:
<<<<<<< HEAD
                current_date = dateutil.parser.parse(order[cursor_field]).date().isoformat()
=======
                current_date = parser.parse(order[cursor_field]).date().isoformat()
>>>>>>> cb56180c
                cursor_value = max(current_date, cursor_value) if cursor_value else current_date
                yield self._record(stream=stream_name, data=order)

            if cursor_value:
                state[stream_name][cursor_field] = (date.fromisoformat(cursor_value) + relativedelta(days=1)).isoformat()
                yield self._state(state)

            # Sleep for 2 seconds
            time.sleep(2)

    def read_reports(
        self, logger: AirbyteLogger, stream_name: str, state: MutableMapping[str, Any]
    ) -> Generator[AirbyteMessage, None, None]:
        cursor_field = self._amazon_client.get_cursor_for_stream(stream_name)
        cursor_value = self._get_cursor_or_none(state, stream_name, cursor_field) or self.start_date

        if cursor_value > date.today().isoformat():
            state[stream_name][cursor_field] = date.today().isoformat()
            yield self._state(state)
            return

        current_date = cursor_value

        while current_date < date.today().isoformat():
            logger.info(f"Started pulling data from {current_date}")
            start_date, end_date = self._get_date_parameters(current_date)

            # Request for the report
            logger.info(f"Requested report from {start_date} to {end_date}")
            response = self._amazon_client.request_report(stream_name, start_date, end_date)
            reportId = response["reportId"]

            # Wait for the report status
            document_id = self._wait_for_report(logger, self._amazon_client, reportId)

            # Pull data for a report
            data = self._amazon_client.get_report_document(document_id)

            # Loop through all records and yield
            for row in self._get_records(data):
                current_cursor_value = datetime.fromisoformat(row[cursor_field]).date().isoformat()
                cursor_value = max(current_cursor_value, cursor_value) if cursor_value else current_cursor_value
                yield self._record(stream=stream_name, data=row)

            if cursor_value:
                state[stream_name][cursor_field] = self._get_cursor_state(cursor_value, end_date)
                yield self._state(state)

            current_date = self._increase_date_by_month(current_date)

    def _get_cursor_state(self, cursor_value: str, end_date: str):
        final_cursor_value = cursor_value
        if end_date < date.today().isoformat():
            final_cursor_value = end_date

        return (date.fromisoformat(final_cursor_value) + relativedelta(days=1)).isoformat()

    def _wait_for_report(self, logger, amazon_client: AmazonClient, reportId: str):
        current_sleep_time = 2
        logger.info(f"Waiting for the report {reportId}")
        while True:
            response = amazon_client.get_report(reportId)
            if response["processingStatus"] == "DONE":
                logger.info("Report status: DONE")
                document_id = response["reportDocumentId"]
                return document_id
            if current_sleep_time > self.MAX_SLEEP_TIME:
                logger.error("Max wait reached")
                raise Exception("Max wait time reached")

            logger.info(f"Sleeping for {current_sleep_time}")
            time.sleep(current_sleep_time)
            current_sleep_time = current_sleep_time * 2

    def _get_records(self, data):
        records = data["document"].splitlines()
        headers = records[0].split("\t")
        records = records[1:]
        return self._convert_array_into_dict(headers, records)

    def _apply_conversion_window(self, current_date: str) -> str:
        return (date.fromisoformat(current_date) + relativedelta(days=-self.CONVERSION_WINDOW_DAYS)).isoformat()

    @staticmethod
    def _convert_array_into_dict(headers, values):
        records = []
        for value in values:
            records.append(dict(zip(headers, value.split("\t"))))
        return records

    @staticmethod
    def _increase_date_by_month(current_date: str):
        return (date.fromisoformat(current_date) + relativedelta(months=1)).isoformat()

    @staticmethod
    def _get_date_parameters(current_date: str) -> Tuple[str, str]:
        start_date = date.fromisoformat(current_date)
        end_date = start_date + relativedelta(months=1)
        if end_date > date.today():
            end_date = date.today() + relativedelta(days=-1)
        return start_date.isoformat(), end_date.isoformat()

    @staticmethod
    def _get_cursor_or_none(state: MutableMapping[str, Any], stream_name: str, cursor_name: str) -> Any:
        if state and stream_name in state and cursor_name in state[stream_name]:
            return state[stream_name][cursor_name]
        else:
            return None

    @staticmethod
    def _record(stream: str, data: Dict[str, Any]) -> AirbyteMessage:
        now = int(datetime.now().timestamp()) * 1000
        return AirbyteMessage(type=Type.RECORD, record=AirbyteRecordMessage(stream=stream, data=data, emitted_at=now))

    @staticmethod
    def _state(data: MutableMapping[str, Any]) -> AirbyteMessage:
        return AirbyteMessage(type=Type.STATE, state=AirbyteStateMessage(data=data))<|MERGE_RESOLUTION|>--- conflicted
+++ resolved
@@ -26,19 +26,12 @@
 import pkgutil
 import time
 from datetime import date, datetime, timedelta
-<<<<<<< HEAD
-from typing import DefaultDict, Dict, Generator
-=======
-from typing import Any, Dict, Generator, MutableMapping, Tuple
->>>>>>> cb56180c
+from typing import DefaultDict, Dict, Generator, Any, MutableMapping, Tuple
 
 import dateutil
 from airbyte_cdk.logger import AirbyteLogger
 from airbyte_cdk.models import AirbyteMessage, AirbyteRecordMessage, AirbyteStateMessage, AirbyteStream, Type
-<<<<<<< HEAD
-=======
 from dateutil import parser
->>>>>>> cb56180c
 from dateutil.relativedelta import relativedelta
 
 from .amazon import AmazonClient
@@ -81,13 +74,9 @@
             streams.append(AirbyteStream.parse_obj(raw_schema))
         return streams
 
-<<<<<<< HEAD
-    def read_stream(self, logger: AirbyteLogger, stream_name: str, state: DefaultDict[str, any]) -> Generator[AirbyteMessage, None, None]:
-=======
     def read_stream(
         self, logger: AirbyteLogger, stream_name: str, state: MutableMapping[str, Any]
     ) -> Generator[AirbyteMessage, None, None]:
->>>>>>> cb56180c
         cursor_field = self._amazon_client.get_cursor_for_stream(stream_name)
         cursor_value = self._get_cursor_or_none(state, stream_name, cursor_field) or self.start_date
 
@@ -111,11 +100,7 @@
             HAS_NEXT = True if NEXT_TOKEN else False
             PAGE = PAGE + 1
             for order in orders:
-<<<<<<< HEAD
-                current_date = dateutil.parser.parse(order[cursor_field]).date().isoformat()
-=======
                 current_date = parser.parse(order[cursor_field]).date().isoformat()
->>>>>>> cb56180c
                 cursor_value = max(current_date, cursor_value) if cursor_value else current_date
                 yield self._record(stream=stream_name, data=order)
 
