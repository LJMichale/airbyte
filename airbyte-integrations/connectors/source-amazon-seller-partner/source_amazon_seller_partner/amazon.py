--- conflicted
+++ resolved
@@ -22,12 +22,8 @@
 # SOFTWARE.
 #
 
-<<<<<<< HEAD
-=======
-
 from typing import Optional
 
->>>>>>> cb56180c
 from sp_api.api import Orders, Reports
 from sp_api.base import Marketplaces
 
