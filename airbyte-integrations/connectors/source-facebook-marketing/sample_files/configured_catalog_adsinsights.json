<<<<<<< HEAD
=======
{
  "streams": [
    {
      "stream": {
        "name": "ads_insights",
        "json_schema": {},
        "supported_sync_modes": ["incremental"],
        "source_defined_cursor": true
      },
      "sync_mode": "incremental",
      "destination_sync_mode": "append"
    },
    {
      "stream": {
        "name": "ads_insights_age_and_gender",
        "json_schema": {},
        "supported_sync_modes": ["incremental"],
        "source_defined_cursor": true
      },
      "sync_mode": "incremental",
      "destination_sync_mode": "append"
    }
  ]
}
>>>>>>> 6239d8d0
<|MERGE_RESOLUTION|>--- conflicted
+++ resolved
@@ -1,5 +1,3 @@
-<<<<<<< HEAD
-=======
 {
   "streams": [
     {
@@ -23,5 +21,4 @@
       "destination_sync_mode": "append"
     }
   ]
-}
->>>>>>> 6239d8d0
+}